--- conflicted
+++ resolved
@@ -45,11 +45,7 @@
 import com.aricneto.twistytimer.database.DatabaseHandler;
 import com.aricneto.twistytimer.items.Solve;
 import com.aricneto.twistytimer.layout.LockedViewPager;
-<<<<<<< HEAD
-=======
 import com.aricneto.twistytimer.listener.OnBackPressedInFragmentListener;
-import com.aricneto.twistytimer.utils.Broadcaster;
->>>>>>> 49434676
 import com.aricneto.twistytimer.utils.PuzzleUtils;
 import com.aricneto.twistytimer.utils.ThemeUtils;
 import com.github.ksoichiro.android.observablescrollview.CacheFragmentStatePagerAdapter;
@@ -59,17 +55,42 @@
 
 import butterknife.BindView;
 import butterknife.ButterKnife;
-<<<<<<< HEAD
 import butterknife.Unbinder;
-import co.mobiwise.materialintro.shape.FocusGravity;
-import co.mobiwise.materialintro.view.MaterialIntroView;
 
 import static com.aricneto.twistytimer.utils.TTIntent.*;
 
-public class TimerFragmentMain extends BaseFragment {
+public class TimerFragmentMain extends BaseFragment implements OnBackPressedInFragmentListener {
+    /**
+     * Flag to enable debug logging for this class.
+     */
+    private static final boolean DEBUG_ME = false;
+
+    /**
+     * A "tag" to identify this class in log messages.
+     */
+    private static final String TAG = TimerFragmentMain.class.getSimpleName();
+
+    /**
+     * The zero-based position of the timer fragment/tab/page.
+     */
+    public static final int TIMER_PAGE = 0;
+
+    /**
+     * The zero-based position of the timer list fragment/tab/page.
+     */
+    public static final int LIST_PAGE = 1;
+
+    /**
+     * The zero-based position of the timer graph fragment/tab/page.
+     */
+    public static final int GRAPH_PAGE = 2;
+
+    /**
+     * The total number of pages.
+     */
+    private static final int NUM_PAGES = 3;
 
     private static final String KEY_SAVEDSUBTYPE = "savedSubtype";
-    private static final String SHOWCASE_FAB_ID = "SHOWCASE_FAB_ID";
 
     private Unbinder mUnbinder;
     @BindView(R.id.toolbar)       Toolbar         mToolbar;
@@ -78,51 +99,7 @@
     @BindView(R.id.toolbarLayout) LinearLayout    toolbarLayout;
     ActionMode      actionMode;
 
-    int currentPage = 0;
-=======
-
-public class TimerFragmentMain extends BaseFragment implements OnBackPressedInFragmentListener {
-    /**
-     * Flag to enable debug logging for this class.
-     */
-    private static final boolean DEBUG_ME = false;
-
-    /**
-     * A "tag" to identify this class in log messages.
-     */
-    private static final String TAG = TimerFragmentMain.class.getSimpleName();
-
-    /**
-     * The zero-based position of the timer fragment/tab/page.
-     */
-    private static final int TIMER_PAGE = 0;
-
-    /**
-     * The zero-based position of the timer list fragment/tab/page.
-     */
-    private static final int LIST_PAGE = 1;
-
-    /**
-     * The zero-based position of the timer graph fragment/tab/page.
-     */
-    private static final int GRAPH_PAGE = 2;
-
-    /**
-     * The total number of pages.
-     */
-    private static final int NUM_PAGES = 3;
-
-    private static final String KEY_SAVEDSUBTYPE = "savedSubtype";
-
-    @Bind(R.id.toolbar)       Toolbar         mToolbar;
-    @Bind(R.id.pager)         LockedViewPager viewPager;
-    @Bind(R.id.main_tabs)     TabLayout       tabLayout;
-    @Bind(R.id.toolbarLayout) LinearLayout    toolbarLayout;
-    DatabaseHandler dbHandler;
-    ActionMode      actionMode;
-
     int currentPage = TIMER_PAGE;
->>>>>>> 49434676
 
     // Stores the current state of the list switch
     boolean historyChecked = false;
@@ -247,7 +224,6 @@
                                     broadcast(CATEGORY_UI_INTERACTIONS, ACTION_TOOLBAR_RESTORED);
                                 }
                             }
-<<<<<<< HEAD
                         }
                     });
                     activateTabLayout(true);
@@ -277,95 +253,18 @@
                     selectCount -= 1;
                     actionMode.setTitle(selectCount + " " + getString(R.string.selected_list));
                     break;
-
-                case ACTION_GO_BACK:
-                    boolean timerRunning = currentTimerFragmentInstance.isRunning;
-                    boolean panelShowing =
-                        currentTimerFragmentInstance.slidingLayout.getPanelState() == SlidingUpPanelLayout.PanelState.EXPANDED ||
-                            currentTimerFragmentInstance.slidingLayout.getPanelState() == SlidingUpPanelLayout.PanelState.ANCHORED ||
-                            currentTimerFragmentInstance.slidingLayout.getPanelState() == SlidingUpPanelLayout.PanelState.DRAGGING;
-
-                    boolean sheetShowing = currentTimerListFragmentInstance.materialSheetFab.isSheetVisible();
-                    if (timerRunning || panelShowing || sheetShowing) {
-                        if (timerRunning)
-                            currentTimerFragmentInstance.cancelChronometer();
-                        if (panelShowing)
-                            currentTimerFragmentInstance.slidingLayout.setPanelState(SlidingUpPanelLayout.PanelState.HIDDEN);
-                        if (sheetShowing)
-                            currentTimerListFragmentInstance.materialSheetFab.hideSheet();
-                    } else {
-                        // Propagate up to the application/main-activity level and exit app.
-                        broadcast(CATEGORY_APP_LEVEL_EVENTS, ACTION_GO_BACK);
-                    }
-                    break;
             }
         }
     };
 
-
-=======
-                        });
-                        AnimatorSet animatorSet = new AnimatorSet();
-                        animatorSet.play(showToolbar);
-                        animatorSet.start();
-                        animatorSet.addListener(new AnimatorListenerAdapter() {
-                            @Override
-                            public void onAnimationEnd(Animator animation) {
-                                if (toolbarLayout != null) {
-                                    if (toolbarLayout.getTranslationY() == 0) {
-                                        LinearLayout.LayoutParams params =
-                                            (LinearLayout.LayoutParams) viewPager.getLayoutParams();
-                                        params.height = originalContentHeight;
-                                        viewPager.setLayoutParams(params);
-                                        Intent sendIntent = new Intent("TIMELIST");
-                                        sendIntent.putExtra("action", "TOOLBAR ENDED");
-                                        LocalBroadcastManager.getInstance(getActivity()).sendBroadcast(sendIntent);
-                                    }
-                                }
-                            }
-                        });
-                        activateTabLayout(true);
-                        if (pagerEnabled)
-                            viewPager.setPagingEnabled(true);
-                        else
-                            viewPager.setPagingEnabled(false);
-                        break;
-
-                    case "SELECTIONMODE TRUE":
-                        selectCount = 0;
-                        actionMode = mToolbar.startActionMode(actionModeCallback);
-                        break;
-                    case "SELECTIONMODE FALSE":
-                        selectCount = 0;
-                        if (actionMode != null)
-                            actionMode.finish();
-                        break;
-                    case "LISTITEM SELECTED":
-                        selectCount += 1;
-                        actionMode.setTitle(selectCount + " " + getString(R.string.selected_list));
-                        break;
-                    case "LISTITEM UNSELECTED":
-                        selectCount -= 1;
-                        actionMode.setTitle(selectCount + " " + getString(R.string.selected_list));
-                        break;
-                }
-            }
-        }
-    };
-
->>>>>>> 49434676
     public TimerFragmentMain() {
         // Required empty public constructor
     }
 
     public static TimerFragmentMain newInstance() {
-<<<<<<< HEAD
-        return new TimerFragmentMain();
-=======
         final TimerFragmentMain fragment = new TimerFragmentMain();
         if (DEBUG_ME) Log.d(TAG, "newInstance() -> " + fragment);
         return fragment;
->>>>>>> 49434676
     }
 
     @Override
@@ -407,17 +306,7 @@
         viewPagerAdapter = new NavigationAdapter(getFragmentManager());
         viewPager.setAdapter(viewPagerAdapter);
         viewPager.setOffscreenPageLimit(NUM_PAGES - 1);
-
         tabLayout.setupWithViewPager(viewPager);
-<<<<<<< HEAD
-=======
-        if (tabLayout.getTabCount() == NUM_PAGES) {
-            tabLayout.getTabAt(TIMER_PAGE).setIcon(R.drawable.ic_timer_white_24dp);
-            tabLayout.getTabAt(LIST_PAGE).setIcon(R.drawable.ic_format_list_bulleted_white_24dp);
-            tabLayout.getTabAt(GRAPH_PAGE).setIcon(R.drawable.ic_timeline_white_24dp);
-        }
-
->>>>>>> 49434676
         tabStrip = ((LinearLayout) tabLayout.getChildAt(0));
 
         if (savedInstanceState == null) {
@@ -452,11 +341,7 @@
         });
 
         // Register a receiver to update if something has changed
-<<<<<<< HEAD
         registerReceiver(mUIInteractionReceiver);
-=======
-        LocalBroadcastManager.getInstance(getContext()).registerReceiver(mReceiver, new IntentFilter("TIMER"));
->>>>>>> 49434676
 
         return root;
     }
@@ -743,8 +628,7 @@
                         .setOnMenuItemClickListener(new MenuItem.OnMenuItemClickListener() {
                             @Override
                             public boolean onMenuItemClick(MenuItem menuItem) {
-                                Broadcaster.broadcast(
-                                        getActivity(), "TIMELIST", "GENERATE SCRAMBLE");
+                                broadcast(CATEGORY_UI_INTERACTIONS, ACTION_GENERATE_SCRAMBLE);
                                 return true;
                             }
                         })
@@ -843,18 +727,8 @@
 
         @Override
         protected Fragment createItem(int position) {
-<<<<<<< HEAD
-            Log.d("TIMER MAIN FRAG", "Creating item for position " + position);
-            if (position == 2) {
-                try {
-                    throw new Throwable();
-                } catch (Throwable t) {
-                    Log.d("TIMER MAIN FRAG", Log.getStackTraceString(t));
-                }
-            }
-=======
             if (DEBUG_ME) Log.d(TAG, "NavigationAdapter.createItem(" + position + ")");
->>>>>>> 49434676
+
             switch (position) {
                 case TIMER_PAGE:
                     return TimerFragment.newInstance(currentPuzzle, currentPuzzleSubtype);
