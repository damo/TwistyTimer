--- conflicted
+++ resolved
@@ -80,11 +80,7 @@
                                     getContext().startActivity(shareIntent);
                                     break;
                                 case R.id.remove:
-<<<<<<< HEAD
-                                    dbHandler.deleteFromId(mId);
-=======
-                                    handler.deleteSolveByID(mId);
->>>>>>> 724878e7
+                                    dbHandler.deleteSolveByID(mId);
                                     updateList();
                                     break;
                                 case R.id.history_to:
