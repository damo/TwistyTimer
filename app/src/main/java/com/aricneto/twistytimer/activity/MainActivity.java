--- conflicted
+++ resolved
@@ -70,14 +70,10 @@
 
 import butterknife.ButterKnife;
 
-<<<<<<< HEAD
 import static com.aricneto.twistytimer.utils.TTIntent.ACTION_TIMES_MODIFIED;
 import static com.aricneto.twistytimer.utils.TTIntent.CATEGORY_TIME_DATA_CHANGES;
 import static com.aricneto.twistytimer.utils.TTIntent.broadcast;
-=======
 import static com.aricneto.twistytimer.database.DatabaseHandler.*;
-
->>>>>>> 724878e7
 
 public class MainActivity extends AppCompatActivity implements BillingProcessor.IBillingHandler,
     FileChooserDialog.FileCallback, ExportImportDialogInterface {
@@ -598,30 +594,20 @@
 
         @Override
         protected Boolean doInBackground(Void... voids) {
-            File outFile = new File(fileDir, outFileName);
             Boolean returnCode;
             int exports = 0;
 
             try {
-<<<<<<< HEAD
                 final DatabaseHandler handler = TwistyTimer.getDBHandler();
                 File outFile = new File(fileDir, outFileName);
-                FileWriter fileWriter = new FileWriter(outFile);
-                BufferedWriter out = new BufferedWriter(fileWriter);
-=======
                 final Writer out = new BufferedWriter(new FileWriter(outFile));
->>>>>>> 724878e7
 
                 if (isBackup) {
                     String csvHeader
                             = "Puzzle,Category,Time(millis),Date(millis),Scramble,Penalty,Comment\n";
                     Cursor cursor = handler.getAllSolves();
-<<<<<<< HEAD
-                    if (cursor != null) {
-=======
 
                     try {
->>>>>>> 724878e7
                         publishProgress(0, cursor.getCount());
                         out.write(csvHeader);
 
@@ -644,15 +630,10 @@
                     returnCode = true;
                 } else {
                     Cursor cursor = handler.getAllSolvesFrom(exportImportPuzzle, exportImportCategory);
-<<<<<<< HEAD
-                    if (cursor != null) {
-                        publishProgress(0, cursor.getCount());
-=======
 
                     try {
                         publishProgress(0, cursor.getCount());
 
->>>>>>> 724878e7
                         while (cursor.moveToNext()) {
                             String csvValues
                                     = '"' + PuzzleUtils.convertTimeToString(cursor.getInt(IDX_TIME))
@@ -772,12 +753,8 @@
 
                                 int time = PuzzleUtils.parseTime(line[0]);
                                 String scramble = "";
-<<<<<<< HEAD
-                                long date = DateTime.now().getMillis();
-=======
                                 long date = now;
                                 int penalty = PuzzleUtils.NO_PENALTY;
->>>>>>> 724878e7
 
                                 if (line.length >= 2) {
                                     scramble = line[1];
@@ -806,23 +783,9 @@
                             parseErrors++;
                         }
                     }
-<<<<<<< HEAD
                 }
 
                 final DatabaseHandler handler = TwistyTimer.getDBHandler();
-                publishProgress(imports, solveList.size());
-
-                for (Solve solve : solveList) {
-                    if (! handler.solveExists(solve)) {
-                        handler.addSolve(solve);
-                        successes++;
-                    } else
-                        duplicates++;
-                    imports++;
-                    publishProgress(imports);
-=======
->>>>>>> 724878e7
-                }
 
                 // Perform a bulk insertion of the solves.
                 successes = handler.addSolves(solveList, new ProgressListener() {
